--- conflicted
+++ resolved
@@ -39,21 +39,13 @@
     "scripts": {
         "test": "phpunit",
         "test-coverage": "phpunit --log-junit tmp/coverage/unitreport.xml --coverage-html tmp/coverage --coverage-clover tmp/coverage/coverage.xml",
-<<<<<<< HEAD
         "stan": "vendor/bin/phpstan.phar analyse -c tests/phpstan.neon -l 8 src/",
         "cs-check": "vendor/bin/phpcs --colors --standard=ruleset.xml -s -p src/ tests/",
         "cs-fix": "vendor/bin/phpcbf --colors --standard=ruleset.xml -p src/ tests/"
-=======
-        "stan": "vendor/bin/phpstan.phar analyse",
-        "lowest": "validate-prefer-lowest",
-        "lowest-setup": "composer update --prefer-lowest --prefer-stable --prefer-dist --no-interaction && cp composer.json composer.backup && composer require --dev dereuromark/composer-prefer-lowest && mv composer.backup composer.json",
-        "cs-check": "vendor/bin/phpcs",
-        "cs-fix": "vendor/bin/phpcbf"
     },
     "config": {
         "allow-plugins": {
             "dealerdirect/phpcodesniffer-composer-installer": true
         }
->>>>>>> f2db3822
     }
 }